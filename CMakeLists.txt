# PhysicsFS; a portable, flexible file i/o abstraction.
#
# Please see the file LICENSE.txt in the source's root directory.

# The CMake project file is meant to get this compiling on all sorts of
#  platforms quickly, and serve as the way Unix platforms and Linux distros
#  package up official builds, but you don't _need_ to use this; we have
#  built PhysicsFS to (hopefully) be able to drop into your project and
#  compile, using preprocessor checks for platform-specific bits instead of
#  testing in here.

set(PHYSFS_VERSION 3.3.0)

cmake_minimum_required(VERSION 3.5...4.0)

project(PhysicsFS VERSION ${PHYSFS_VERSION} LANGUAGES C )

include(CMakeDependentOption)
include(GNUInstallDirs)
include("${PROJECT_SOURCE_DIR}/cmake/GetGitRevisionDescription.cmake")
include("${PROJECT_SOURCE_DIR}/cmake/PrivateSdlFunctions.cmake")
include("${PROJECT_SOURCE_DIR}/cmake/sdlmanpages.cmake")

# Increment this if/when we break backwards compatibility.
set(PHYSFS_SOVERSION 1)

set(PHYSFS_M_SRCS)
set(PHYSFS_CPP_SRCS)

option(PHYSFS_WERROR "Treat warnings as errors" OFF)

if(WIN32)
    list(APPEND OPTIONAL_LIBRARY_LIBS advapi32 shell32)
endif()

if(APPLE)
    set(OTHER_LDFLAGS ${OTHER_LDFLAGS} "-framework IOKit -framework Foundation")
    list(APPEND PHYSFS_M_SRCS src/physfs_platform_apple.m)
endif()

if(CMAKE_COMPILER_IS_GNUCC OR CMAKE_C_COMPILER_ID MATCHES "Clang")
    add_compile_options(-Wall)
endif()

if(CMAKE_C_COMPILER_ID STREQUAL "SunPro")
    add_definitions(-erroff=E_EMPTY_TRANSLATION_UNIT)
    add_definitions(-xldscope=hidden)
endif()

if(HAIKU)
    # We add this explicitly, since we don't want CMake to think this
    #  is a C++ project unless we're on Haiku.
    list(APPEND PHYSFS_CPP_SRCS src/physfs_platform_haiku.cpp)
    find_library(BE_LIBRARY be)
    find_library(ROOT_LIBRARY root)
    list(APPEND OPTIONAL_LIBRARY_LIBS ${BE_LIBRARY} ${ROOT_LIBRARY})
endif()

if(CMAKE_SYSTEM_NAME STREQUAL "WindowsPhone" OR CMAKE_SYSTEM_NAME STREQUAL "WindowsStore")
    set(WINRT TRUE)
endif()

if(WINRT)
    list(APPEND PHYSFS_CPP_SRCS src/physfs_platform_winrt.cpp)
endif()

if(UNIX AND NOT WIN32 AND NOT APPLE)  # (MingW and such might be UNIX _and_ WINDOWS!)
    find_library(PTHREAD_LIBRARY pthread)
    if(PTHREAD_LIBRARY)
        list(APPEND OPTIONAL_LIBRARY_LIBS ${PTHREAD_LIBRARY})
    endif()
endif()

if(PHYSFS_CPP_SRCS)
    enable_language(CXX)
endif()

# Almost everything is "compiled" here, but things that don't apply to the
#  build are #ifdef'd out. This is to make it easy to embed PhysicsFS into
#  another project or bring up a new build system: just compile all the source
#  code and #define the things you want.
set(PHYSFS_SRCS
    src/physfs.c
    src/physfs_byteorder.c
    src/physfs_unicode.c
    src/physfs_platform_posix.c
    src/physfs_platform_unix.c
    src/physfs_platform_windows.c
    src/physfs_platform_ogc.c
    src/physfs_platform_os2.c
    src/physfs_platform_qnx.c
    src/physfs_platform_android.c
    src/physfs_platform_libretro.c
    src/physfs_platform_playdate.c
    src/physfs_archiver_dir.c
    src/physfs_archiver_unpacked.c
    src/physfs_archiver_grp.c
    src/physfs_archiver_hog.c
    src/physfs_archiver_7z.c
    src/physfs_archiver_mvl.c
    src/physfs_archiver_qpak.c
    src/physfs_archiver_wad.c
    src/physfs_archiver_csm.c
    src/physfs_archiver_zip.c
    src/physfs_archiver_slb.c
    src/physfs_archiver_iso9660.c
    src/physfs_archiver_vdf.c
    src/physfs_archiver_lec3d.c
<<<<<<< HEAD
    src/physfs_archiver_pod.c
=======
    src/physfs_version.rc
>>>>>>> ac00f6b2
    ${PHYSFS_CPP_SRCS}
    ${PHYSFS_M_SRCS}
)


# Archivers ...
# These are (mostly) on by default now, so these options are only useful for
#  disabling them.

option(PHYSFS_ARCHIVE_ZIP "Enable ZIP support" TRUE)
if(NOT PHYSFS_ARCHIVE_ZIP)
    add_definitions(-DPHYSFS_SUPPORTS_ZIP=0)
endif()

option(PHYSFS_ARCHIVE_7Z "Enable 7zip support" TRUE)
if(NOT PHYSFS_ARCHIVE_7Z)
    add_definitions(-DPHYSFS_SUPPORTS_7Z=0)
endif()

option(PHYSFS_ARCHIVE_GRP "Enable Build Engine GRP support" TRUE)
if(NOT PHYSFS_ARCHIVE_GRP)
    add_definitions(-DPHYSFS_SUPPORTS_GRP=0)
endif()

option(PHYSFS_ARCHIVE_WAD "Enable Doom WAD support" TRUE)
if(NOT PHYSFS_ARCHIVE_WAD)
    add_definitions(-DPHYSFS_SUPPORTS_WAD=0)
endif()

option(PHYSFS_ARCHIVE_CSM "Enable Chasm: The Rift CSM.BIN support" TRUE)
if(NOT PHYSFS_ARCHIVE_CSM)
    add_definitions(-DPHYSFS_SUPPORTS_CSM=0)
endif()

option(PHYSFS_ARCHIVE_HOG "Enable Descent I/II HOG support" TRUE)
if(NOT PHYSFS_ARCHIVE_HOG)
    add_definitions(-DPHYSFS_SUPPORTS_HOG=0)
endif()

option(PHYSFS_ARCHIVE_MVL "Enable Descent I/II MVL support" TRUE)
if(NOT PHYSFS_ARCHIVE_MVL)
    add_definitions(-DPHYSFS_SUPPORTS_MVL=0)
endif()

option(PHYSFS_ARCHIVE_QPAK "Enable Quake I/II QPAK support" TRUE)
if(NOT PHYSFS_ARCHIVE_QPAK)
    add_definitions(-DPHYSFS_SUPPORTS_QPAK=0)
endif()

option(PHYSFS_ARCHIVE_SLB "Enable I-War / Independence War SLB support" TRUE)
if(NOT PHYSFS_ARCHIVE_SLB)
    add_definitions(-DPHYSFS_SUPPORTS_SLB=0)
endif()

option(PHYSFS_ARCHIVE_ISO9660 "Enable ISO9660 support" TRUE)
if(NOT PHYSFS_ARCHIVE_ISO9660)
    add_definitions(-DPHYSFS_SUPPORTS_ISO9660=0)
endif()

option(PHYSFS_ARCHIVE_VDF "Enable Gothic I/II VDF archive support" TRUE)
if(NOT PHYSFS_ARCHIVE_VDF)
    add_definitions(-DPHYSFS_SUPPORTS_VDF=0)
endif()

option(PHYSFS_ARCHIVE_LECARCHIVES "Enable LucasArts GOB/LAB/LFD Archive support" TRUE)
if(NOT PHYSFS_ARCHIVE_LECARCHIVES)
    add_definitions(-DPHYSFS_SUPPORTS_LECARCHIVES=0)
endif()

option(PHYSFS_ARCHIVE_POD "Enable Terminal Reality POD Archive support" TRUE)
if(NOT PHYSFS_ARCHIVE_POD)
    add_definitions(-DPHYSFS_SUPPORTS_POD=0)
endif()


option(PHYSFS_BUILD_STATIC "Build static library" TRUE)
if(PHYSFS_BUILD_STATIC)
    add_library(physfs-static STATIC ${PHYSFS_SRCS})
    add_library(PhysFS::PhysFS-static ALIAS physfs-static)
    sdl_add_warning_options(physfs-static WARNING_AS_ERROR ${PHYSFS_WERROR})
    set_property(TARGET physfs-static PROPERTY EXPORT_NAME PhysFS-static)
    # Don't rename this on Windows, since DLLs will also produce an import
    #  library named "physfs.lib" which would conflict; Unix tend to like the
    #  same library name with a different extension for static libs, but
    #  Windows can just have a separate name.
    if(NOT MSVC)
        set_property(TARGET physfs-static PROPERTY OUTPUT_NAME "physfs")
    endif()
    if(WINRT)
        # Ignore LNK4264 warnings; we don't author any WinRT components, just consume them, so we're okay in a static library.
        set_property(TARGET physfs-static PROPERTY VS_WINRT_COMPONENT TRUE)
        set_property(TARGET physfs-static PROPERTY STATIC_LIBRARY_FLAGS "/ignore:4264")
    endif()
    if(WIN32 OR WINRT OR OS2)
        # no dll exports from the static library
        target_compile_definitions(physfs-static PRIVATE "PHYSFS_STATIC")
    endif()
    target_include_directories(physfs-static PUBLIC "$<BUILD_INTERFACE:${CMAKE_CURRENT_SOURCE_DIR}/src>")
    target_link_libraries(physfs-static PRIVATE ${OPTIONAL_LIBRARY_LIBS} ${OTHER_LDFLAGS})
    list(APPEND PHYSFS_INSTALL_TARGETS "physfs-static")
endif()

option(PHYSFS_BUILD_SHARED "Build shared library" TRUE)
if(PHYSFS_BUILD_SHARED)
    add_library(physfs-shared SHARED ${PHYSFS_SRCS})
    add_library(PhysFS::PhysFS-shared ALIAS physfs-shared)
    sdl_add_warning_options(physfs-shared WARNING_AS_ERROR ${PHYSFS_WERROR})
    set_property(TARGET physfs-shared PROPERTY OUTPUT_NAME "physfs")
    set_property(TARGET physfs-shared PROPERTY MACOSX_RPATH 1)
    set_property(TARGET physfs-shared PROPERTY VERSION ${PHYSFS_VERSION})
    set_property(TARGET physfs-shared PROPERTY SOVERSION ${PHYSFS_SOVERSION})
    set_property(TARGET physfs-shared PROPERTY EXPORT_NAME PhysFS-shared)
    if(WIN32)
        set_property(TARGET physfs-shared PROPERTY PREFIX "")
    endif()
    if(MINGW)
        target_link_options(physfs-shared PRIVATE -static-libgcc)
    endif()
    if(WINRT)
        set_property(TARGET physfs-shared PROPERTY VS_WINRT_COMPONENT TRUE)
    endif()
    target_include_directories(physfs-shared PUBLIC "$<BUILD_INTERFACE:${CMAKE_CURRENT_SOURCE_DIR}/src>")
    target_link_libraries(physfs-shared PRIVATE ${OPTIONAL_LIBRARY_LIBS} ${OTHER_LDFLAGS})
    list(APPEND PHYSFS_INSTALL_TARGETS "physfs-shared")
endif()

if(NOT PHYSFS_BUILD_SHARED AND NOT PHYSFS_BUILD_STATIC)
    message(FATAL "Both shared and static libraries are disabled!")
endif()

if(TARGET physfs-shared)
    add_library(PhysFS::PhysFS ALIAS physfs-shared)
elseif(TARGET PhysFS::PhysFS-static)
    add_library(PhysFS::PhysFS ALIAS physfs-static)
endif()

option(PHYSFS_BUILD_TEST "Build stdio test program." TRUE)
mark_as_advanced(PHYSFS_BUILD_TEST)
if(PHYSFS_BUILD_TEST)
    add_executable(test_physfs test/test_physfs.c)
    target_link_libraries(test_physfs PRIVATE PhysFS::PhysFS)
    sdl_add_warning_options(test_physfs WARNING_AS_ERROR ${PHYSFS_WERROR})

    find_path(READLINE_H readline/readline.h)
    find_path(HISTORY_H readline/history.h)
    find_library(READLINE_LIBRARY readline)
    find_package(Curses)
    if(READLINE_H AND HISTORY_H AND READLINE_LIBRARY AND CURSES_FOUND)
        set(HAVE_SYSTEM_READLINE TRUE)
        target_link_libraries(test_physfs PRIVATE ${READLINE_LIBRARY} ${CURSES_LIBRARIES})
        target_include_directories(test_physfs SYSTEM PRIVATE ${READLINE_H} ${HISTORY_H})
        target_compile_definitions(test_physfs PRIVATE PHYSFS_HAVE_READLINE=1)
    endif()
    list(APPEND PHYSFS_INSTALL_TARGETS test_physfs)

    if(UNIX)
        add_executable(physfshttpd extras/physfshttpd.c)
        target_link_libraries(physfshttpd PRIVATE PhysFS::PhysFS)
        sdl_add_warning_options(physfshttpd WARNING_AS_ERROR ${PHYSFS_WERROR})
    endif()
endif()

option(PHYSFS_INSTALL "Enable PhysFS installation" ON)
cmake_dependent_option(PHYSFS_INSTALL_MAN "Install man pages for PhysicsFS" OFF "PHYSFS_INSTALL" OFF)
if(PHYSFS_INSTALL)
    if(MSVC)
        set(PHYSFS_INSTALL_CMAKEDIR "cmake")
    else()
        set(PHYSFS_INSTALL_CMAKEDIR "${CMAKE_INSTALL_LIBDIR}/cmake/PhysFS")
    endif()

    if(TARGET physfs-shared)
        install(TARGETS physfs-shared EXPORT physfs-shared-exports
            RUNTIME DESTINATION ${CMAKE_INSTALL_BINDIR}
            LIBRARY DESTINATION ${CMAKE_INSTALL_LIBDIR}
            ARCHIVE DESTINATION ${CMAKE_INSTALL_LIBDIR}
            INCLUDES DESTINATION ${CMAKE_INSTALL_INCLUDEDIR})
        install(EXPORT physfs-shared-exports
            DESTINATION "${PHYSFS_INSTALL_CMAKEDIR}"
            FILE PhysFS-shared-targets.cmake
            NAMESPACE PhysFS::
        )
        export(TARGETS physfs-shared NAMESPACE PhysFS:: FILE PhysFS-shared-targets.cmake)
        if(MSVC)
            SDL_install_pdb(physfs-shared "${CMAKE_INSTALL_BINDIR}")
        endif()
    endif()
    if(TARGET physfs-static)
        install(TARGETS physfs-static EXPORT physfs-static-exports
            RUNTIME DESTINATION ${CMAKE_INSTALL_BINDIR}
            LIBRARY DESTINATION ${CMAKE_INSTALL_LIBDIR}
            ARCHIVE DESTINATION ${CMAKE_INSTALL_LIBDIR}
            INCLUDES DESTINATION ${CMAKE_INSTALL_INCLUDEDIR})
        install(EXPORT physfs-static-exports
            DESTINATION "${PHYSFS_INSTALL_CMAKEDIR}"
            FILE PhysFS-static-targets.cmake
            NAMESPACE PhysFS::
        )
        export(TARGETS physfs-static NAMESPACE PhysFS:: FILE PhysFS-static-targets.cmake)
        if(MSVC)
            SDL_install_pdb(physfs-static "${CMAKE_INSTALL_LIBDIR}")
        endif()
    endif()
    if(TARGET test_physfs)
        install(TARGETS test_physfs RUNTIME DESTINATION ${CMAKE_INSTALL_BINDIR})
    endif()
    install(FILES src/physfs.h DESTINATION ${CMAKE_INSTALL_INCLUDEDIR})

    include(CMakePackageConfigHelpers)
    configure_package_config_file(cmake/PhysFSConfig.cmake.in PhysFSConfig.cmake
        NO_SET_AND_CHECK_MACRO
        PATH_VARS CMAKE_INSTALL_PREFIX
        INSTALL_DESTINATION "${PHYSFS_INSTALL_CMAKEDIR}"
    )
    write_basic_package_version_file(PhysFSConfigVersion.cmake
        COMPATIBILITY SameMajorVersion
    )
    install(FILES
        "${CMAKE_CURRENT_BINARY_DIR}/PhysFSConfig.cmake"
        "${CMAKE_CURRENT_BINARY_DIR}/PhysFSConfigVersion.cmake"
        DESTINATION "${PHYSFS_INSTALL_CMAKEDIR}"
    )
    install(FILES LICENSE.txt
        DESTINATION "${CMAKE_INSTALL_DATAROOTDIR}/licenses/PhysicsFS${PROJECT_VERSION_MAJOR}")

    configure_file(cmake/cmake_uninstall.cmake.in cmake_uninstall.cmake IMMEDIATE @ONLY)
    add_custom_target(uninstall-physfs
        COMMAND ${CMAKE_COMMAND} -P "${CMAKE_CURRENT_BINARY_DIR}/cmake_uninstall.cmake")

    if(NOT MSVC)
        configure_file(cmake/physfs.pc.in physfs.pc @ONLY)
        install(
            FILES "${CMAKE_CURRENT_BINARY_DIR}/physfs.pc"
            DESTINATION "${CMAKE_INSTALL_LIBDIR}/pkgconfig"
        )
    endif()

    if(PHYSFS_INSTALL_MAN)
        sdl_get_git_revision_hash(PHYSFS_REVISION)
        SDL_generate_manpages(
            HEADERS_DIR "${PROJECT_SOURCE_DIR}/src/physfs.h"
            SYMBOL "PHYSFS_init"
            WIKIHEADERS_PL_PATH "${PROJECT_SOURCE_DIR}/build-scripts/wikiheaders.pl"
            REVISION "${PHYSFS_REVISION}"
        )
    endif()
endif()

option(PHYSFS_BUILD_DOCS "Build doxygen based documentation" TRUE)
if(PHYSFS_BUILD_DOCS)
    find_package(Doxygen)
    if(DOXYGEN_FOUND)
        set(PHYSFS_OUTPUT_DOXYFILE "${CMAKE_CURRENT_BINARY_DIR}/Doxyfile")
        configure_file(
            "${CMAKE_CURRENT_SOURCE_DIR}/docs/Doxyfile"
            "${PHYSFS_OUTPUT_DOXYFILE}"
            COPYONLY
        )
        file(APPEND "${PHYSFS_OUTPUT_DOXYFILE}" "\n\n# Below auto-generated by cmake...\n\n")
        file(APPEND "${PHYSFS_OUTPUT_DOXYFILE}" "PROJECT_NUMBER = \"${PHYSFS_VERSION}\"\n")
        file(APPEND "${PHYSFS_OUTPUT_DOXYFILE}" "OUTPUT_DIRECTORY = \"${CMAKE_CURRENT_BINARY_DIR}/docs\"\n")
        file(APPEND "${PHYSFS_OUTPUT_DOXYFILE}" "\n# End auto-generated section.\n\n")

        set(PHYSFS_TARGETNAME_DOCS "docs" CACHE STRING "Name of 'docs' build target")

        add_custom_target(
            ${PHYSFS_TARGETNAME_DOCS}
            ${DOXYGEN_EXECUTABLE} "${PHYSFS_OUTPUT_DOXYFILE}"
            WORKING_DIRECTORY "${CMAKE_CURRENT_SOURCE_DIR}"
            COMMENT "Building documentation in 'docs' directory..."
        )

    else()
        message(STATUS "Doxygen not found. You won't be able to build documentation.")
    endif()
endif()

if(UNIX)
    set(PHYSFS_TARBALL "${CMAKE_CURRENT_SOURCE_DIR}/../physfs-${PHYSFS_VERSION}.tar.gz")

    set(PHYSFS_TARGETNAME_DIST "dist" CACHE STRING "Name of 'dist' build target")
    add_custom_target(
        ${PHYSFS_TARGETNAME_DIST}
        git archive --prefix="physfs-${PHYSFS_VERSION}/" --output="${PHYSFS_TARBALL}" HEAD
        WORKING_DIRECTORY "${CMAKE_CURRENT_SOURCE_DIR}"
        COMMENT "Building source tarball '${PHYSFS_TARBALL}'..."
    )
endif()


macro(message_bool_option _NAME _VALUE)
    if(${_VALUE})
        message(STATUS "  ${_NAME}: enabled")
    else()
        message(STATUS "  ${_NAME}: disabled")
    endif()
endmacro()

message(STATUS "PhysicsFS will build with the following options:")
message_bool_option("ZIP support" PHYSFS_ARCHIVE_ZIP)
message_bool_option("7zip support" PHYSFS_ARCHIVE_7Z)
message_bool_option("GRP support" PHYSFS_ARCHIVE_GRP)
message_bool_option("WAD support" PHYSFS_ARCHIVE_WAD)
message_bool_option("CSM support" PHYSFS_ARCHIVE_CSM)
message_bool_option("HOG support" PHYSFS_ARCHIVE_HOG)
message_bool_option("MVL support" PHYSFS_ARCHIVE_MVL)
message_bool_option("QPAK support" PHYSFS_ARCHIVE_QPAK)
message_bool_option("SLB support" PHYSFS_ARCHIVE_SLB)
message_bool_option("VDF support" PHYSFS_ARCHIVE_VDF)
message_bool_option("ISO9660 support" PHYSFS_ARCHIVE_ISO9660)
message_bool_option("GOB/LAB/LFD support" PHYSFS_ARCHIVE_LECARCHIVES)
message_bool_option("POD support" PHYSFS_ARCHIVE_POD)
message_bool_option("Build static library" PHYSFS_BUILD_STATIC)
message_bool_option("Build shared library" PHYSFS_BUILD_SHARED)
message_bool_option("Build stdio test program" PHYSFS_BUILD_TEST)
message_bool_option("Build Doxygen documentation" PHYSFS_BUILD_DOCS)
if(PHYSFS_BUILD_TEST)
    message_bool_option("  Use readline in test program" HAVE_SYSTEM_READLINE)
endif()

# end of CMakeLists.txt ...<|MERGE_RESOLUTION|>--- conflicted
+++ resolved
@@ -106,11 +106,8 @@
     src/physfs_archiver_iso9660.c
     src/physfs_archiver_vdf.c
     src/physfs_archiver_lec3d.c
-<<<<<<< HEAD
     src/physfs_archiver_pod.c
-=======
     src/physfs_version.rc
->>>>>>> ac00f6b2
     ${PHYSFS_CPP_SRCS}
     ${PHYSFS_M_SRCS}
 )
